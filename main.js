--- conflicted
+++ resolved
@@ -61,7 +61,6 @@
                 ambient: 1,
                 texture: new Texture("assets/floor.png", "LINEAR_MIPMAP_LINEAR")
             }),
-<<<<<<< HEAD
             puck: new Material(new defs.Fake_Bump_Map(1), {
                 ambient: 1, specularity: 0.2,
                 texture: new Texture("assets/Puck.jpg")
@@ -70,8 +69,7 @@
                 color: hex_color("#000000"),
                 ambient: 1, diffusivity: 1, specularity: 1, 
                 texture: new Texture("assets/Mallet.jpg")
-            })
-=======
+            }),
             zero: new Material(new Textured_Phong(), {
                 color: hex_color("#000000"),
                 ambient: 1,
@@ -112,7 +110,6 @@
                 ambient: 1,
                 texture: new Texture("assets/7.png", "LINEAR_MIPMAP_LINEAR")
             }),
->>>>>>> d3a95459
         }
 
         this.initial_camera_location = Mat4.look_at(vec3(0, -5, 200), vec3(0, 0, 0), vec3(0, 1, 0));
